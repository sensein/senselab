fail_fast: false

repos:
- repo: https://github.com/python-poetry/poetry
  rev: 1.8.0
  hooks:
  - id: poetry-check

- repo: https://github.com/astral-sh/ruff-pre-commit
  rev: v0.4.10
  hooks:
  - id: ruff
  - id: ruff-format

- repo: https://github.com/pre-commit/mirrors-mypy
  rev: v1.10.0
  hooks:
  - id: mypy
    args: [--ignore-missing-imports]
    additional_dependencies:
    - pydantic>=1.10.4
    - types-requests
- repo: https://github.com/macisamuele/language-formatters-pre-commit-hooks
  rev: v2.13.0
  hooks:
  - id: pretty-format-yaml
    args:
    - --autofix
    - --indent=2
  - id: pretty-format-toml
    exclude: ^poetry.lock$
    args:
    - --autofix
    - --indent=2
    - --no-sort

- repo: https://github.com/pre-commit/pre-commit-hooks
  rev: v4.6.0
  hooks:
<<<<<<< HEAD
=======
  - id: check-added-large-files
    args: [--maxkb=15000]
>>>>>>> edab593a
  - id: check-case-conflict
  - id: end-of-file-fixer
  - id: trailing-whitespace
  - id: pretty-format-json
    args:
    - --autofix
    - --indent=4
    - --no-sort-keys
  - id: check-merge-conflict
  - id: check-yaml
  - id: check-json
  - id: check-toml
  - id: detect-private-key
  - id: name-tests-test

- repo: https://github.com/codespell-project/codespell
  rev: v2.3.0
  hooks:
  - id: codespell
    args: [--skip=*.ipynb]
    additional_dependencies:
    - tomli
- repo: https://github.com/hija/clean-dotenv
  rev: v0.0.7
  hooks:
  - id: clean-dotenv

- repo: local
  hooks:
  - id: yaml-file-extension
    name: Prefer .yaml over .yml.
    entry: YAML files must have .yaml extension.
    language: fail
    files: \.yml$

- repo: local
  hooks:
  - id: pytest
    name: pytest
    entry: poetry run pytest
    language: system
    types: [python]
    pass_filenames: false
    always_run: true<|MERGE_RESOLUTION|>--- conflicted
+++ resolved
@@ -37,11 +37,8 @@
 - repo: https://github.com/pre-commit/pre-commit-hooks
   rev: v4.6.0
   hooks:
-<<<<<<< HEAD
-=======
   - id: check-added-large-files
     args: [--maxkb=15000]
->>>>>>> edab593a
   - id: check-case-conflict
   - id: end-of-file-fixer
   - id: trailing-whitespace
