--- conflicted
+++ resolved
@@ -69,8 +69,6 @@
         assert isinstance(embeddings, list) and all(isinstance(embedding, Tensor) for embedding in embeddings)
         assert all(embedding.size(0) == 256 for embedding in embeddings)
 
-<<<<<<< HEAD
-=======
     def test_extract_speaker_embeddings_from_multiple_audios_different_sizes(
         resampled_mono_audio_sample: Audio,
         resampled_mono_audio_sample_x2: Audio,
@@ -97,7 +95,6 @@
         assert isinstance(embeddings, list) and all(isinstance(embedding, Tensor) for embedding in embeddings)
         assert all(embedding.size(0) == 256 for embedding in embeddings)
 
->>>>>>> 0aca5072
     def test_error_wrong_model(resampled_mono_audio_sample: Audio) -> None:
         """Test raising error when using a non-existent model."""
         with pytest.raises(ValueError):
