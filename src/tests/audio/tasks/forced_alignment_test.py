--- conflicted
+++ resolved
@@ -7,27 +7,7 @@
 from transformers import Wav2Vec2ForCTC, Wav2Vec2Processor
 
 from senselab.audio.data_structures import Audio
-<<<<<<< HEAD
-from senselab.audio.tasks.forced_alignment.data_structures import (
-    Point,
-    SingleSegment,
-)
-from senselab.audio.tasks.forced_alignment.evaluation import compare_alignments
-from senselab.audio.tasks.forced_alignment.forced_alignment import (
-    _align_segments,
-    _can_align_segment,
-    _get_prediction_matrix,
-    _interpolate_nans,
-    _merge_repeats,
-    _preprocess_segments,
-    align_transcriptions,
-    remove_chunks_by_level,
-)
-from senselab.audio.tasks.speech_to_text import transcribe_audios
-=======
->>>>>>> d9177d19
 from senselab.utils.data_structures import DeviceType, Language, ScriptLine
-from senselab.utils.data_structures.model import HFModel
 
 try:
     import nltk  # noqa: F401
@@ -102,7 +82,6 @@
     return ScriptLine.from_dict(data)
 
 
-<<<<<<< HEAD
 @pytest.fixture
 def script_line_fixture_curiosity() -> ScriptLine:
     """Fixture for a ScriptLine of: "I had that curiosity beside me at this moment".
@@ -380,9 +359,7 @@
     )
 
 
-=======
 @pytest.mark.skipif(not NLTK_AVAILABLE or not TORCHAUDIO_AVAILABLE, reason="nltk or torchaudio are not installed")
->>>>>>> d9177d19
 def test_preprocess_segments() -> None:
     """Test preprocessing of segments."""
     transcript = [SingleSegment(start=0.0, end=1.0, text="test")]
@@ -459,7 +436,6 @@
     assert all(isinstance(segment, (ScriptLine, type(None))) for segment in aligned_segments)
 
 
-<<<<<<< HEAD
 def test_align_transcriptions_multilingual(
     resampled_mono_audio_sample: Audio, aligned_scriptline_fixture_resampled_mono_audio: ScriptLine
 ) -> None:
@@ -474,22 +450,6 @@
     audios_and_transcriptions_and_language = [
         (resampled_mono_audio_sample, transcription_en, Language(language_code="en")),
         (resampled_mono_audio_sample, transcription_fr, Language(language_code="fr")),
-=======
-@pytest.mark.skipif(not NLTK_AVAILABLE or not TORCHAUDIO_AVAILABLE, reason="nltk or torchaudio are not installed")
-def test_align_transcription_faked(resampled_mono_audio_sample: Audio, dummy_model: tuple) -> None:
-    """Test alignment of transcription."""
-    model, processor = dummy_model
-    transcript = [
-        SingleSegment(
-            start=0.0,
-            end=1.0,
-            text="test",
-            clean_char=["t", "e", "s", "t"],
-            clean_cdx=[0, 1, 2, 3],
-            clean_wdx=[0],
-            sentence_spans=None,
-        )
->>>>>>> d9177d19
     ]
     aligned_transcriptions = align_transcriptions(
         audios_and_transcriptions_and_language, levels_to_keep={"utterance": True, "word": True, "char": True}
@@ -514,18 +474,43 @@
         )
     else:
         raise ValueError(f"aligned_transcription_en is not a ScriptLine. Got: {aligned_transcription_en}")
-
-
-<<<<<<< HEAD
+@pytest.mark.skipif(not NLTK_AVAILABLE or not TORCHAUDIO_AVAILABLE, reason="nltk or torchaudio are not installed")
+def test_align_transcription_faked(resampled_mono_audio_sample: Audio, dummy_model: tuple) -> None:
+    """Test alignment of transcription."""
+    model, processor = dummy_model
+    transcript = [
+        SingleSegment(
+            start=0.0,
+            end=1.0,
+            text="test",
+            clean_char=["t", "e", "s", "t"],
+            clean_cdx=[0, 1, 2, 3],
+            clean_wdx=[0],
+            sentence_spans=None,
+        )
+    ]
+    aligned_result = _align_transcription(
+        transcript=transcript,
+        model=model,
+        align_model_metadata={
+            "dictionary": processor.tokenizer.get_vocab(),
+            "language": Language(language_code="en"),
+            "type": "huggingface",
+        },
+        audio=resampled_mono_audio_sample,
+        device=DeviceType.CPU,
+    )
+    assert "segments" in aligned_result
+    assert "word_segments" in aligned_result
+
+
 def test_align_transcriptions_curiosity_audio_fixture(
     resampled_had_that_curiosity_audio_sample: Audio, script_line_fixture_curiosity: ScriptLine
 ) -> None:
     """Test alignment of transcriptions using the 'had that curiosity' audio sample and fixture."""
-=======
 @pytest.mark.skipif(not NLTK_AVAILABLE or not TORCHAUDIO_AVAILABLE, reason="nltk or torchaudio are not installed")
 def test_align_transcriptions_fixture(resampled_mono_audio_sample: Audio, script_line_fixture: ScriptLine) -> None:
     """Test alignment of transcriptions."""
->>>>>>> d9177d19
     audios_and_transcriptions_and_language = [
         (resampled_had_that_curiosity_audio_sample, script_line_fixture_curiosity, Language(language_code="en"))
     ]
@@ -538,7 +523,6 @@
         compare_alignments(aligned_transcription, script_line_fixture_curiosity, difference_tolerance=0.1)
 
 
-<<<<<<< HEAD
 @pytest.fixture
 def nested_scriptline() -> ScriptLine:
     """Creates a nested ScriptLine structure for testing."""
@@ -633,7 +617,9 @@
     """Test removing chunks at a level deeper than existing structure (should not modify)."""
     result = remove_chunks_by_level(nested_scriptline, level=5)
     assert result == nested_scriptline  # Should be unchanged
-=======
+    assert aligned_transcriptions[0][0].text == "test"
+
+
 @pytest.mark.skipif(not NLTK_AVAILABLE or not TORCHAUDIO_AVAILABLE, reason="nltk or torchaudio are not installed")
 def test_align_transcriptions_multilingual(resampled_mono_audio_sample: Audio, script_line_fixture: ScriptLine) -> None:
     """Test alignment of transcriptions."""
@@ -648,7 +634,6 @@
         assert len(aligned_transcriptions) == 1, f"Failed for language: {lang}"
         assert len(aligned_transcriptions[0]) == 1, f"Failed for language: {lang}"
         assert aligned_transcriptions[0][0].text == expected_text, f"Failed for language: {lang}"
->>>>>>> d9177d19
 
 
 if __name__ == "__main__":
