--- conflicted
+++ resolved
@@ -75,7 +75,6 @@
                     + " does not match expected "
                     + str(expected_sample_rate)
                 )
-<<<<<<< HEAD
         enhanced_audios = []
         for i in range(0, len(audios), batch_size):
             batch = audios[i : i + batch_size]
@@ -96,13 +95,4 @@
                 audio.waveform = enhanced_waveform.reshape(1, -1)
                 enhanced_audios.append(audio)
 
-        return enhanced_audios
-=======
-
-            # Enhance waveforms in a batch
-            enhanced_waveform = enhancer.separate_batch(audio.waveform)
-
-            audio.waveform = enhanced_waveform.reshape(1, -1)
-
-        return audios
->>>>>>> 9340b0b3
+        return enhanced_audios