--- conflicted
+++ resolved
@@ -12,15 +12,10 @@
     - **torchaudio-squim**: Objective quality metrics (e.g., STOI, PESQ, SI-SDR).
 """
 
-<<<<<<< HEAD
-import time
-from typing import Any, Dict, List, Optional, Union
-=======
 import os
 from typing import Any, Dict, List, Literal, Optional, Union
 
 from joblib import Memory, Parallel, delayed
->>>>>>> e9a92ba2
 
 from senselab.audio.data_structures import Audio
 from senselab.utils.data_structures import DeviceType
@@ -40,16 +35,13 @@
     parselmouth: Union[Dict[str, str], bool] = True,
     torchaudio: Union[Dict[str, str], bool] = True,
     torchaudio_squim: bool = True,
-<<<<<<< HEAD
     sparc: bool = True,
     ppgs: bool = True,
     device: Optional[DeviceType] = None,
-=======
     n_jobs: int = 1,
     backend: Literal["threading", "loky", "multiprocessing", "sequential"] = "sequential",
     verbose: int = 0,
     cache_dir: Optional[str | os.PathLike] = None,
->>>>>>> e9a92ba2
 ) -> List[Dict[str, Any]]:
     """Extract multi-backend features for each `Audio` and return a list of dicts.
 
@@ -85,7 +77,6 @@
         torchaudio_squim (bool, optional):
             - ``False`` → skip objective quality metrics.
             - ``True``  → compute metrics such as STOI, PESQ, SI-SDR (backend-dependent defaults).
-<<<<<<< HEAD
         sparc (bool, optional):
             - ``False`` → skip Speech Articulatory Coding features.
             - ``True`` → use the SPARC encoding model to generate features (currently generate and return all)
@@ -94,7 +85,6 @@
             - ``True`` → use the ppgs model to generate phonetic posteriorgrams
         device (DeviceType, optional):
             Device to run feature extractions on for features where GPU might enhance performance (`torchaudio_squim`)
-=======
         n_jobs (int, optional):
             Number of parallel jobs to run (default: 1).
         backend (str, optional):
@@ -118,7 +108,6 @@
             If it more than 10, all iterations are reported.
         cache_dir (str | os.PathLike, optional):
             Path to cache directory. If None is given, no caching is done.
->>>>>>> e9a92ba2
 
     Returns:
         list[dict[str, Any]]: One dict per input audio. Keys present depend on
@@ -445,47 +434,6 @@
         >>> "praat_parselmouth" in feats[0]
         True
     """
-<<<<<<< HEAD
-    if opensmile:
-        default_opensmile: Dict[str, Any] = {"feature_set": "eGeMAPSv02", "feature_level": "Functionals"}
-        if isinstance(opensmile, dict):
-            my_opensmile = {**default_opensmile, **opensmile}
-        else:
-            my_opensmile = default_opensmile
-        start_time = time.time()
-        opensmile_features = extract_opensmile_features_from_audios(audios, **my_opensmile)  # type: ignore
-        end_time = time.time()
-        elapsed_time = end_time - start_time
-        logger.info(f"Time taken to get opensmile: {elapsed_time:.2f} seconds")
-    if parselmouth:
-        default_parselmouth: Dict[str, Any] = {
-            "time_step": 0.005,
-            "window_length": 0.025,
-            "pitch_unit": "Hertz",
-            "speech_rate": True,
-            "intensity_descriptors": True,
-            "harmonicity_descriptors": True,
-            "formants": True,
-            "spectral_moments": True,
-            "pitch": True,
-            "slope_tilt": True,
-            "cpp_descriptors": True,
-            "duration": True,
-            "jitter": True,
-            "shimmer": True,
-        }
-        # Update default_parselmouth with provided parselmouth dictionary
-        if isinstance(parselmouth, dict):
-            my_parselmouth = {**default_parselmouth, **parselmouth}
-        else:
-            my_parselmouth = default_parselmouth
-
-        start_time = time.time()
-        parselmouth_features = extract_praat_parselmouth_features_from_audios(audios=audios, **my_parselmouth)  # type: ignore
-        end_time = time.time()
-        elapsed_time = end_time - start_time
-        logger.info(f"Time taken to get parselmouth: {elapsed_time:.2f} seconds")
-=======
     # defaults
     default_opensmile: Dict[str, Any] = {"feature_set": "eGeMAPSv02", "feature_level": "Functionals"}
     default_parselmouth: Dict[str, Any] = {
@@ -523,53 +471,12 @@
     use_parselmouth = bool(parselmouth)
     use_torchaudio = bool(torchaudio)
     use_squim = bool(torchaudio_squim)
->>>>>>> e9a92ba2
-
-    if not any([use_opensmile, use_parselmouth, use_torchaudio, use_squim]):
+    use_sparc = bool(sparc)
+    use_ppgs = bool(ppgs)
+
+    if not any([use_opensmile, use_parselmouth, use_torchaudio, use_squim, use_sparc, use_ppgs]):
         return [{} for _ in audios]
 
-<<<<<<< HEAD
-        start_time = time.time()
-        torchaudio_features = extract_torchaudio_features_from_audios(audios=audios, **my_torchaudio, device=device)  # type: ignore
-        end_time = time.time()
-        elapsed_time = end_time - start_time
-        logger.info(f"Time taken to get torchaudio: {elapsed_time:.2f} seconds")
-    if torchaudio_squim:
-        start_time = time.time()
-        torchaudio_squim_features = extract_objective_quality_features_from_audios(audios=audios, device=device)
-        end_time = time.time()
-        elapsed_time = end_time - start_time
-        logger.info(f"Time taken to get squim: {elapsed_time:.2f} seconds")
-    if sparc:
-        start_time = time.time()
-        sparc_features = SparcFeatureExtractor.extract_sparc_features(audios=audios, device=device, resample=True)
-        end_time = time.time()
-        elapsed_time = end_time - start_time
-        logger.info(f"Time taken to get sparc: {elapsed_time:.2f} seconds")
-    if ppgs:
-        start_time = time.time()
-        periodgrams = extract_ppgs_from_audios(audios=audios, device=device)
-        end_time = time.time()
-        elapsed_time = end_time - start_time
-        logger.info(f"Time taken to get ppg: {elapsed_time:.2f} seconds")
-
-    results = []
-    for i in range(len(audios)):
-        result = {}
-        if opensmile:
-            result["opensmile"] = opensmile_features[i]
-        if parselmouth:
-            result["praat_parselmouth"] = parselmouth_features[i]
-        if torchaudio:
-            result["torchaudio"] = torchaudio_features[i]
-        if torchaudio_squim:
-            result["torchaudio_squim"] = torchaudio_squim_features[i]
-        if sparc:
-            result["sparc"] = sparc_features[i]
-        if ppgs:
-            result["ppgs"] = periodgrams[i]
-        results.append(result)
-=======
     def _extract_one(a: Audio) -> Dict[str, Any]:
         out: Dict[str, Any] = {}
         if use_opensmile:
@@ -583,13 +490,16 @@
             out["torchaudio"] = extract_torchaudio_features_from_audios([a], **my_ta)[0]
         if use_squim:
             out["torchaudio_squim"] = extract_objective_quality_features_from_audios([a])[0]
+        if use_sparc:
+            out["sparc"] = SparcFeatureExtractor.extract_sparc_features([a], device=device, resample=True)
+        if use_ppgs:
+            out["ppgs"] = extract_ppgs_from_audios([a], device=device)
         return out
 
     # Cache
     memory: Optional[Memory] = Memory(str(cache_dir), verbose=verbose) if cache_dir else None
     if memory:
         _extract_one = memory.cache(_extract_one)
->>>>>>> e9a92ba2
 
     # Parallel across audios
     return Parallel(
