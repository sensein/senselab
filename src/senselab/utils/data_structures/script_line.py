--- conflicted
+++ resolved
@@ -117,18 +117,10 @@
 
     def __str__(self) -> str:
         """Return a nicely formatted string representation of the ScriptLine.
-<<<<<<< HEAD
         
         Returns:
             str: The nicely formatted string representation of the ScriptLine.
         """
-=======
-
-        Returns:
-            str: The nicely formatted string representation of the ScriptLine.
-        """
-
->>>>>>> 3142d1eb
         def format_timestamp(start: Optional[float], end: Optional[float]) -> str:
             if start is not None and end is not None:
                 return f" [{start:.2f} - {end:.2f}]"
@@ -142,11 +134,6 @@
 
     def _str_with_indent(self, indent: int = 0) -> str:
         """Helper for recursive pretty-printing with indentation.
-<<<<<<< HEAD
-        
-=======
-
->>>>>>> 3142d1eb
         Args:
             indent (int): The current indentation level.
 
