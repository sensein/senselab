name: Build and Publish Docs

permissions:
  contents: write
  pages: write
  id-token: write

on:
  release:
    types: [published]

jobs:
  build-docs:
    runs-on: ${{ matrix.os }}
    strategy:
      fail-fast: false
      matrix:
        os: [ubuntu-latest]
        python-version: ['3.11']
        include:
        - os: ubuntu-latest
          python-version: '3.11'
          deploy: true   # Only deploy from this configuration
    outputs:
      deploy: ${{ steps.set-deploy-output.outputs.deploy }}
    steps:
    - uses: actions/checkout@v5
      with: # no need for the history
        fetch-depth: 0
    - uses: actions/setup-python@v6
      with:
        python-version: ${{ matrix.python-version }}
    - name: Install poetry
      run: |
        which python
        python --version
        pip install poetry==2.1.3
        which poetry
        poetry --version
      shell: bash
    - name: Install dependencies with Poetry
      run: |
        poetry install --extras "audio articulatory text video senselab-ai" --with dev,docs
      shell: bash
    - name: Build docs
      env:
        HF_TOKEN: ${{ secrets.HF_TOKEN }}
        PDOC_ALLOW_EXEC: '1'
      run: |
        APP_MODULE_NAME=$(ls -1 src | sort | head -1)
        echo "APP_MODULE_NAME: $APP_MODULE_NAME"
        poetry run pdoc src/"$APP_MODULE_NAME" -o docs -t docs_style/pdoc-theme --docformat google --favicon https://readthedocs.org/favicon.ico
        touch docs/.nojekyll
      shell: bash
    - name: Determine if deployment is needed
      id: set-deploy-output
      run: echo "::set-output name=deploy::true"
      shell: bash
    - uses: actions/upload-artifact@v4
      with:
        name: documentation
        path: docs

  publish-docs:
    needs: build-docs
    if: ${{ needs.build-docs.outputs.deploy == 'true' }}
    runs-on: ${{ matrix.os }}
    strategy:
      fail-fast: false
      matrix:
        os: [ubuntu-latest] # For demonstration, other OSes are commented out
        python-version: ['3.11']
        include:
        - os: ubuntu-latest
          python-version: '3.11'
          deploy: true   # Only deploy from this configuration
    steps:
<<<<<<< HEAD
    - uses: actions/checkout@v4
    - uses: actions/download-artifact@v5
=======
    - uses: actions/checkout@v5
    - uses: actions/download-artifact@v4
>>>>>>> 23c76170
      with:
        name: documentation
        path: docs
    - uses: JamesIves/github-pages-deploy-action@v4
      with:
        folder: docs
        branch: docs<|MERGE_RESOLUTION|>--- conflicted
+++ resolved
@@ -75,13 +75,8 @@
           python-version: '3.11'
           deploy: true   # Only deploy from this configuration
     steps:
-<<<<<<< HEAD
-    - uses: actions/checkout@v4
+    - uses: actions/checkout@v5
     - uses: actions/download-artifact@v5
-=======
-    - uses: actions/checkout@v5
-    - uses: actions/download-artifact@v4
->>>>>>> 23c76170
       with:
         name: documentation
         path: docs
