--- conflicted
+++ resolved
@@ -51,22 +51,15 @@
 numpy = "~=1.26"
 umap-learn = "~=0.5"
 scikit-learn = "~=1.5"
-<<<<<<< HEAD
-nltk = "~=3.8"
-rouge-score = "~=0.1"
-tiktoken = "^0.7.0"
+nltk = "~=3.9"
 sacrebleu = "^2.4.3"
 pytest-testmon = "^2.1.1"
 vocos = "~=0.1"
 deepeval = "^1.2.2"
 textstat = "^0.7.4"
-=======
-nltk = "~=3.9"
-vocos = "~=0.1"
 iso639 = "~=0.1"
 nest-asyncio = "~=1.5"
 pylangacq = "~=0.19"
->>>>>>> e033f633
 
 [tool.poetry.group.dev]
 optional = true
