--- conflicted
+++ resolved
@@ -62,12 +62,7 @@
 nltk = {version = "~=3.9", optional = true}
 sentence-transformers = {version = "~=3.1", optional = true}
 pylangacq = {version = "~=0.19", optional = true}
-<<<<<<< HEAD
-mediapipe = {version = "~=0.10", optional = true}
 opencv-python-headless = {version = "~=4.10", optional = true}
-=======
-opencv-python = {version = "~=4.10", optional = true}
->>>>>>> d52f4a9e
 ultralytics = {version = "~=8.3", optional = true}
 av = {version = "~=14.2", optional = true}
 
@@ -94,12 +89,7 @@
 ]
 video = [
   "av",
-<<<<<<< HEAD
-  "mediapipe",
   "opencv-python-headless",
-=======
-  "opencv-python",
->>>>>>> d52f4a9e
   "ultralytics"
 ]
 
