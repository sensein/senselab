[project]
name = "senselab"
dynamic = ["version"]
description = "senselab is a Python package that simplifies building pipelines for speech and voice analysis."
authors = [
  {name = "Fabio Catania", email = "fabiocat@mit.edu"},
  {name = "Satra Ghosh", email = "satra@mit.edu"}
]
maintainers = [
  {name = "Fabio Catania", email = "fabiocat@mit.edu"},
  {name = "Satra Ghosh", email = "satra@mit.edu"}
]
license = {file = "LICENSE.txt"}
readme = "README.md"
requires-python = ">=3.11,<3.13"
homepage = "https://github.com/sensein/senselab"
repository = "https://github.com/sensein/senselab"
documentation = "https://sensein.github.io/senselab"
keywords = ["audio", "voice", "speech", "video", "pose", "face", "text", "nlp"]
classifiers = [
  "Development Status :: 3 - Alpha",
  "Programming Language :: Python :: 3.11",
  "Programming Language :: Python :: 3.12",
  "License :: OSI Approved :: Apache Software License",
  "Operating System :: OS Independent"
]

[tool.poetry]
packages = [{include = "senselab", from = "src"}]
requires-poetry = ">=2.0"
version = "0.0.0"

[tool.poetry.dependencies]
datasets = "~=3.6"
<<<<<<< HEAD
torch = {version = "~=2.8", markers = "sys_platform != 'darwin' or platform_machine == 'arm64'"}
torchvision = "~=0.23"
=======
torch = {version = "~=2.6", markers = "sys_platform != 'darwin' or platform_machine == 'arm64'"}
torchvision = "~=0.20"
>>>>>>> e229882e
transformers = "~=4.55"
pydra = ">=1.0a0"
pydantic = "~=2.11"
accelerate = "*"
huggingface-hub = "~=0.34"
pycountry = "~=24.6"
iso639 = "~=0.1"
types-requests = "~=2.32"
scikit-learn = "~=1.7"
umap-learn = "~=0.5"
python-ffmpeg = "~=2.0"
nest-asyncio = "~=1.6"
matplotlib = "~=3.10"
torchaudio = {version = "~=2.8", optional = true}
praat-parselmouth = {version = "~=0.4", optional = true}
audiomentations = {version = "~=0.42", optional = true}
torch-audiomentations = {version = "~=0.12", optional = true}
speechbrain = {version = "~=1", optional = true}
pyannote-audio = {version = "~=3.3", optional = true}
opensmile = {version = "~=2.6", optional = true}
vocos = {version = "~=0.1", optional = true}
coqui-tts = {version = "~=0.27", optional = true}
speech-articulatory-coding = {version = "~=0.1", optional = true}
jiwer = {version = "~=4.0", optional = true}
nltk = {version = "~=3.9", optional = true}
sentence-transformers = {version = "~=5.1", optional = true}
pylangacq = {version = "~=0.19", optional = true}
opencv-python-headless = {version = "~=4.11", optional = true}
ultralytics = {version = "~=8.3", optional = true}
av = {version = "~=15", optional = true}
nemo-toolkit = {version = "~=2.3", optional = true, extras = ["asr"]}
<<<<<<< HEAD
notebook-intelligence = {version = "~=2.3", optional = true}
ipywidgets = {version = "~=8.1", optional = true}
ipykernel = {version = "*", optional = true}
=======
>>>>>>> e229882e

[tool.poetry.extras]
audio = [
  "torchaudio",
  "praat-parselmouth",
  "audiomentations",
  "torch-audiomentations",
  "speechbrain",
  "pyannote-audio",
  "opensmile",
  "speech-articulatory-coding",
  "vocos",
  "jiwer",
  "nltk",
  "coqui-tts",
  "nemo-toolkit"
<<<<<<< HEAD
=======
]
articulatory = [
  "speech-articulatory-coding"
>>>>>>> e229882e
]
text = [
  "sentence-transformers",
  "pylangacq"
]
video = [
  "av",
  "opencv-python-headless",
  "ultralytics"
]
notebook = [
  "notebook-intelligence",
  "ipywidgets",
  "ipykernel"
]

[tool.poetry.group.dev]
optional = true

[tool.poetry.group.dev.dependencies]
pytest-xdist = {version = "~=3.6.1", extras = ["psutil"]}
pytest-mock = "~=3.14"
pytest-cov = "~=6.0"
mypy = "~=1.9"
pre-commit = "~=4.0"
ruff = "~=0.3"
codespell = "~=2.3"
uvloop = "~=0.21"
jupyter = "~=1.1"

[tool.poetry.group.docs]
optional = true

[tool.poetry.group.docs.dependencies]
pdoc = "~=15.0"

[tool.poetry.requires-plugins]
poetry-dynamic-versioning = {version = ">=1.0.0,<2.0.0", extras = ["plugin"]}

[tool.pytest.ini_options]
pythonpath = [
  "src"
]
testpaths = [
  "src/tests"
]

[tool.mypy]
ignore_missing_imports = true
plugins = [
  "pydantic.mypy"
]
extra_checks = true

[tool.ruff]
exclude = [
  ".bzr",
  ".direnv",
  ".eggs",
  ".git",
  ".git-rewrite",
  ".hg",
  ".mypy_cache",
  ".nox",
  ".pants.d",
  ".pytype",
  ".ruff_cache",
  ".svn",
  ".tox",
  ".venv",
  "__pypackages__",
  "_build",
  "buck-out",
  "build",
  "dist",
  "node_modules",
  "venv"
]
line-length = 120
indent-width = 4
src = ["src"]
target-version = "py310"

[tool.ruff.lint]
select = ["ANN", "D", "E", "F", "I"]
ignore = ["ANN101", "ANN102", "F401"]
fixable = ["ALL"]
unfixable = []
dummy-variable-rgx = "^(_+|(_+[a-zA-Z0-9_]*[a-zA-Z0-9]+?))$"

[tool.ruff.lint.pydocstyle]
convention = "google"

[tool.ruff.lint.per-file-ignores]
"src/tests/**/*.py" = []

[tool.ruff.format]
quote-style = "double"
indent-style = "space"
skip-magic-trailing-comma = false
line-ending = "auto"

[tool.poetry-dynamic-versioning]
enable = true
vcs = "git"
bump = true
style = "pep440"
pattern = "default-unprefixed"

[tool.codespell]
skip = [
  "poetry.lock",
  "docs_style/pdoc-theme/syntax-highlighting.css",
  "*.cha",
  "*.ipynb"
]
ignore-words-list = ["senselab", "nd", "astroid", "wil", "SER", "te", "EXPRESSO", "VAI"]

[poetry.scripts]
senselab-cli = "senselab.cli:main"

[build-system]
requires = ["poetry-core>=2.0", "poetry-dynamic-versioning>=1.0.0,<2.0.0"]
build-backend = "poetry_dynamic_versioning.backend"<|MERGE_RESOLUTION|>--- conflicted
+++ resolved
@@ -32,13 +32,8 @@
 
 [tool.poetry.dependencies]
 datasets = "~=3.6"
-<<<<<<< HEAD
 torch = {version = "~=2.8", markers = "sys_platform != 'darwin' or platform_machine == 'arm64'"}
 torchvision = "~=0.23"
-=======
-torch = {version = "~=2.6", markers = "sys_platform != 'darwin' or platform_machine == 'arm64'"}
-torchvision = "~=0.20"
->>>>>>> e229882e
 transformers = "~=4.55"
 pydra = ">=1.0a0"
 pydantic = "~=2.11"
@@ -70,12 +65,12 @@
 ultralytics = {version = "~=8.3", optional = true}
 av = {version = "~=15", optional = true}
 nemo-toolkit = {version = "~=2.3", optional = true, extras = ["asr"]}
-<<<<<<< HEAD
 notebook-intelligence = {version = "~=2.3", optional = true}
 ipywidgets = {version = "~=8.1", optional = true}
 ipykernel = {version = "*", optional = true}
-=======
->>>>>>> e229882e
+geopy = {version = "*", optional = true}
+nbformat = {version = "*", optional = true}
+nbss-upload = {version = "*", optional = true}
 
 [tool.poetry.extras]
 audio = [
@@ -92,12 +87,6 @@
   "nltk",
   "coqui-tts",
   "nemo-toolkit"
-<<<<<<< HEAD
-=======
-]
-articulatory = [
-  "speech-articulatory-coding"
->>>>>>> e229882e
 ]
 text = [
   "sentence-transformers",
@@ -111,7 +100,10 @@
 notebook = [
   "notebook-intelligence",
   "ipywidgets",
-  "ipykernel"
+  "ipykernel",
+  "geopy",
+  "nbformat",
+  "nbss-upload"
 ]
 
 [tool.poetry.group.dev]
@@ -216,8 +208,8 @@
 ]
 ignore-words-list = ["senselab", "nd", "astroid", "wil", "SER", "te", "EXPRESSO", "VAI"]
 
-[poetry.scripts]
-senselab-cli = "senselab.cli:main"
+[tool.poetry.scripts]
+senselab-ai = "senselab.agentic_interface.launcher:senselab_ai"
 
 [build-system]
 requires = ["poetry-core>=2.0", "poetry-dynamic-versioning>=1.0.0,<2.0.0"]
