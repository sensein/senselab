[project]
name = "senselab"
dynamic = ["version"]
description = "senselab is a Python package that simplifies building pipelines for speech and voice analysis."
authors = [
  {name = "Fabio Catania", email = "fabiocat@mit.edu"},
  {name = "Satra Ghosh", email = "satra@mit.edu"}
]
maintainers = [
  {name = "Fabio Catania", email = "fabiocat@mit.edu"},
  {name = "Satra Ghosh", email = "satra@mit.edu"}
]
license = {file = "LICENSE.txt"}
readme = "README.md"
requires-python = ">=3.11,<3.13"
homepage = "https://github.com/sensein/senselab"
repository = "https://github.com/sensein/senselab"
documentation = "https://sensein.github.io/senselab"
keywords = ["audio", "voice", "speech", "video", "pose", "face", "text", "nlp"]
classifiers = [
  "Development Status :: 3 - Alpha",
  "Programming Language :: Python :: 3.11",
  "Programming Language :: Python :: 3.12",
  "License :: OSI Approved :: Apache Software License",
  "Operating System :: OS Independent"
]

[tool.poetry]
packages = [{include = "senselab", from = "src"}]
requires-poetry = ">=2.0"
version = "0.0.0"

[tool.poetry.dependencies]
datasets = "~=3"
torch = {version = "~=2.6", markers = "sys_platform != 'darwin' or platform_machine == 'arm64'"}
torchvision = "~=0.20"
transformers = "~=4.48"
<<<<<<< HEAD
pydra = "~=0.25"
pydantic = "~=2.11"
=======
pydra = ">=1.0a0"
pydantic = "~=2.7"
>>>>>>> 064e2300
accelerate = "*"
huggingface-hub = "~=0.23"
pycountry = "~=24.6"
iso639 = "~=0.1"
types-requests = "~=2.32"
numpy = "~=1.26"
scikit-learn = "~=1.5"
umap-learn = "~=0.5"
python-ffmpeg = "~=2.0"
nest-asyncio = "~=1.5"
matplotlib = "~=3.10"
torchaudio = {version = "~=2.6", optional = true}
praat-parselmouth = {version = "~=0.4", optional = true}
audiomentations = {version = "~=0.39", optional = true}
torch-audiomentations = {version = "~=0.12", optional = true}
speechbrain = {version = "~=1", optional = true}
pyannote-audio = {version = "~=3.3", optional = true}
opensmile = {version = "~=2.5", optional = true}
vocos = {version = "~=0.1", optional = true}
coqui-tts = {version = "~=0.26", optional = true}
speech-articulatory-coding = {version = "~=0.1", optional = true}
jiwer = {version = "~=3.0", optional = true}
nltk = {version = "~=3.9", optional = true}
sentence-transformers = {version = "~=3.1", optional = true}
pylangacq = {version = "~=0.19", optional = true}
mediapipe = {version = "~=0.10", optional = true}
opencv-python-headless = {version = "~=4.10", optional = true}
ultralytics = {version = "~=8.3", optional = true}
av = {version = "~=14.2", optional = true}

[tool.poetry.extras]
audio = [
  "torchaudio",
  "praat-parselmouth",
  "audiomentations",
  "torch-audiomentations",
  "speechbrain",
  "pyannote-audio",
  "opensmile",
  "vocos",
  "jiwer",
  "nltk",
  "coqui-tts"
]
articulatory = [
  "speech-articulatory-coding"
]
text = [
  "sentence-transformers",
  "pylangacq"
]
video = [
  "av",
  "mediapipe",
  "opencv-python-headless",
  "ultralytics"
]

[tool.poetry.group.dev]
optional = true

[tool.poetry.group.dev.dependencies]
pytest-xdist = {version = "~=3.6.1", extras = ["psutil"]}
pytest-mock = "~=3.14"
pytest-cov = "~=6.0"
mypy = "~=1.9"
pre-commit = "~=4.0"
ruff = "~=0.3"
codespell = "~=2.3"
jupyter = "~=1.0"
ipywidgets = "~=8.1"
ipykernel = "*"
uvloop = "~=0.21"

[tool.poetry.group.docs]
optional = true

[tool.poetry.group.docs.dependencies]
pdoc = "~=15.0"

[tool.poetry.requires-plugins]
poetry-dynamic-versioning = {version = ">=1.0.0,<2.0.0", extras = ["plugin"]}

[tool.pytest.ini_options]
pythonpath = [
  "src"
]
testpaths = [
  "src/tests"
]

[tool.mypy]
ignore_missing_imports = true
plugins = [
  "pydantic.mypy"
]
extra_checks = true

[tool.ruff]
exclude = [
  ".bzr",
  ".direnv",
  ".eggs",
  ".git",
  ".git-rewrite",
  ".hg",
  ".mypy_cache",
  ".nox",
  ".pants.d",
  ".pytype",
  ".ruff_cache",
  ".svn",
  ".tox",
  ".venv",
  "__pypackages__",
  "_build",
  "buck-out",
  "build",
  "dist",
  "node_modules",
  "venv"
]
line-length = 120
indent-width = 4
src = ["src"]
target-version = "py310"

[tool.ruff.lint]
select = ["ANN", "D", "E", "F", "I"]
ignore = ["ANN101", "ANN102", "F401"]
fixable = ["ALL"]
unfixable = []
dummy-variable-rgx = "^(_+|(_+[a-zA-Z0-9_]*[a-zA-Z0-9]+?))$"

[tool.ruff.lint.pydocstyle]
convention = "google"

[tool.ruff.lint.per-file-ignores]
"src/tests/**/*.py" = []

[tool.ruff.format]
quote-style = "double"
indent-style = "space"
skip-magic-trailing-comma = false
line-ending = "auto"

[tool.poetry-dynamic-versioning]
enable = true
vcs = "git"
bump = true
style = "pep440"
pattern = "default-unprefixed"

[tool.codespell]
skip = [
  "poetry.lock",
  "docs_style/pdoc-theme/syntax-highlighting.css",
  "*.cha",
  "*.ipynb"
]
ignore-words-list = ["senselab", "nd", "astroid", "wil", "SER", "te", "EXPRESSO", "VAI"]

[poetry.scripts]
senselab-cli = "senselab.cli:main"

[build-system]
requires = ["poetry-core>=2.0", "poetry-dynamic-versioning>=1.0.0,<2.0.0"]
build-backend = "poetry_dynamic_versioning.backend"<|MERGE_RESOLUTION|>--- conflicted
+++ resolved
@@ -35,13 +35,8 @@
 torch = {version = "~=2.6", markers = "sys_platform != 'darwin' or platform_machine == 'arm64'"}
 torchvision = "~=0.20"
 transformers = "~=4.48"
-<<<<<<< HEAD
-pydra = "~=0.25"
-pydantic = "~=2.11"
-=======
 pydra = ">=1.0a0"
 pydantic = "~=2.7"
->>>>>>> 064e2300
 accelerate = "*"
 huggingface-hub = "~=0.23"
 pycountry = "~=24.6"
