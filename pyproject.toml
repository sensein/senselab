[tool.poetry]
name = "senselab"
version = "0.0.1"
description = "Senselab is a Python package that simplifies building pipelines for speech and voice analysis."
authors = [
  "Fabio Catania <fabiocat@mit.edu>",
  "Satra Ghosh <satra@mit.edu>"
]
maintainers = [
  "Fabio Catania <fabiocat@mit.edu>",
  "Satra Ghosh <satra@mit.edu>"
]
license = "Apache-2.0"
readme = "README.md"
homepage = "https://github.com/sensein/senselab"
repository = "https://github.com/sensein/senselab"
documentation = "https://sensein.github.io/senselab"
keywords = ["voice", "speech", "audio"]
classifiers = [
  "Development Status :: 3 - Alpha",
  "Programming Language :: Python :: 3.10",
  "Programming Language :: Python :: 3.11",
  "License :: OSI Approved :: Apache Software License",
  "Operating System :: OS Independent"
]
packages = [{include = "senselab", from = "src"}]

[tool.poetry.dependencies]
<<<<<<< HEAD
python = "~=3.10, <3.13"
=======
python = ">=3.10,<3.12"
>>>>>>> e2d7ecae
datasets = "~=3"
torch = "~=2.4"
torchvision = "~=0.19"
torchaudio = "~=2.4"
transformers = "~=4.46.2"
pydra = "~=0.23"
pydantic = "~=2.7"
accelerate = "*"
huggingface-hub = "~=0.23"
praat-parselmouth = "~=0.4"
audiomentations = "~=0.35"
torch-audiomentations = "~=0.11"
sentence-transformers = "~=3.1"
jiwer = "~=3.0"
speechbrain = "~=1"
pyav = "~=13"
pyannote-audio = "~=3.3"
pycountry = "~=24.6"
types-requests = "~=2.32"
opensmile = "~=2.5"
numpy = "~=1.26"
umap-learn = "~=0.5"
scikit-learn = "~=1.5"
nltk = "~=3.9"
vocos = "~=0.1"
iso639 = "~=0.1"
pylangacq = "^0.19.1"

[tool.poetry.group.dev]
optional = true

[tool.poetry.group.dev.dependencies]
pytest-xdist = {version = "~=3.6.1", extras = ["psutil"]}
pytest-mock = "~=3.14"
pytest-cov = "~=6.0"
mypy = "~=1.9"
pre-commit = "~=4.0"
ruff = "~=0.3"
codespell = "~=2.3"
jupyter = "~=1.0"
ipywidgets = "~=8.1"
ipykernel = "*"

[tool.poetry.group.docs]
optional = true

[tool.poetry.group.docs.dependencies]
pdoc = "~=15.0"

[tool.poetry.scripts]
senselab-cli = "senselab.cli:main"

[tool.pytest.ini_options]
pythonpath = [
  "src"
]
testpaths = [
  "src/tests"
]

[tool.mypy]
ignore_missing_imports = true
plugins = [
  "pydantic.mypy"
]

[tool.ruff]
exclude = [
  ".bzr",
  ".direnv",
  ".eggs",
  ".git",
  ".git-rewrite",
  ".hg",
  ".mypy_cache",
  ".nox",
  ".pants.d",
  ".pytype",
  ".ruff_cache",
  ".svn",
  ".tox",
  ".venv",
  "__pypackages__",
  "_build",
  "buck-out",
  "build",
  "dist",
  "node_modules",
  "venv"
]
line-length = 120
indent-width = 4
src = ["src"]
target-version = "py310"

[tool.ruff.lint]
select = ["ANN", "D", "E", "F", "I"]
ignore = [
  "ANN101",  # self should not be annotated.
  "ANN102"  # cls should not be annotated.
]
fixable = ["ALL"]
unfixable = []
dummy-variable-rgx = "^(_+|(_+[a-zA-Z0-9_]*[a-zA-Z0-9]+?))$"

[tool.ruff.lint.pydocstyle]
convention = "google"

[tool.ruff.lint.per-file-ignores]
"src/tests/**/*.py" = []

[tool.ruff.format]
quote-style = "double"
indent-style = "space"
skip-magic-trailing-comma = false
line-ending = "auto"

[tool.poetry-dynamic-versioning]
enable = true
vcs = "git"
bump = true
style = "pep440"
pattern = "default-unprefixed"

[tool.codespell]
skip = [
  "poetry.lock",
  "docs_style/pdoc-theme/syntax-highlighting.css",
  "*.cha",
  "*.ipynb"
]
ignore-words-list = ["senselab", "nd", "astroid", "wil", "SER", "te"]

[build-system]
requires = ["poetry-core>=1.0.0", "poetry-dynamic-versioning>=1.0.0,<2.0.0"]
build-backend = "poetry_dynamic_versioning.backend"<|MERGE_RESOLUTION|>--- conflicted
+++ resolved
@@ -26,11 +26,7 @@
 packages = [{include = "senselab", from = "src"}]
 
 [tool.poetry.dependencies]
-<<<<<<< HEAD
-python = "~=3.10, <3.13"
-=======
 python = ">=3.10,<3.12"
->>>>>>> e2d7ecae
 datasets = "~=3"
 torch = "~=2.4"
 torchvision = "~=0.19"
