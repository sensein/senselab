--- conflicted
+++ resolved
@@ -61,11 +61,7 @@
 nltk = {version = "~=3.9", optional = true}
 sentence-transformers = {version = "~=5.1", optional = true}
 pylangacq = {version = "~=0.19", optional = true}
-<<<<<<< HEAD
-opencv-python = {version = "~=4.11", optional = true}
-=======
-opencv-python-headless = {version = "~=4.10", optional = true}
->>>>>>> e816842c
+opencv-python-headless = {version = "~=4.11", optional = true}
 ultralytics = {version = "~=8.3", optional = true}
 av = {version = "~=15", optional = true}
 nemo-toolkit = {version = "~=2.3", optional = true, extras = ["asr"]}
